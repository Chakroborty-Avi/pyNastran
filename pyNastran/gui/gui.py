--- conflicted
+++ resolved
@@ -11,7 +11,6 @@
 signal.signal(signal.SIGINT, signal.SIG_DFL)
 import sys
 
-from qtpy.QtWidgets import QApplication
 
 # yes we're intentionally putting this here to validate the imports
 # before doing lots of work
@@ -21,10 +20,6 @@
 
 import pyNastran
 from pyNastran.gui.main_window import MainWindow
-<<<<<<< HEAD
-
-=======
->>>>>>> 8ef66363
 
 
 def cmd_line():
@@ -34,20 +29,15 @@
         myappid = 'pynastran.pynastrangui.%s' % (pyNastran.__version__) # arbitrary string
         ctypes.windll.shell32.SetCurrentProcessExplicitAppUserModelID(myappid)
 
-    #from qtpy import
     from qtpy.QtWidgets import QApplication
     app = QApplication(sys.argv)
 
-<<<<<<< HEAD
     try:
         import qtmodern.styles
     except ImportError:
         pass
     else:
         qtmodern.styles.dark(app)
-=======
-    #try:
->>>>>>> 8ef66363
 
     QApplication.setOrganizationName("pyNastran")
     QApplication.setOrganizationDomain(pyNastran.__website__)
