"""defines various shell element tests"""
from __future__ import (nested_scopes, generators, division, absolute_import,
                        print_function, unicode_literals)
import unittest
from six.moves import StringIO
import numpy as np
from numpy import array

from pyNastran.bdf.bdf import PCOMP, MAT1, BDF
from pyNastran.bdf.cards.materials import get_mat_props_S
from pyNastran.bdf.cards.test.utils import save_load_deck
<<<<<<< HEAD
from pyNastran.bdf.cards.elements.plot import plot_equivalent_lamina_vs_theta
=======

try:
    import matplotlib
    IS_MATPLOTLIB = True
    from pyNastran.bdf.cards.elements.plot import plot_material_properties_vs_theta
except ImportError:
    IS_MATPLOTLIB = False
>>>>>>> dc2981a9

class TestShells(unittest.TestCase):
    def test_pshell(self):
        model = BDF(debug=False)
        pid = 10
        pshell = model.add_pshell(pid, mid1=1, mid2=2, mid3=3, mid4=4, tst=3.14)
        assert ' 3.14' in pshell.rstrip(), pshell.rstrip()

    def _make_cquad4(self, model, rho, nu, G, E, t, nsm):
        eid = 10
        pid = 20
        mid = 30
        n1 = 1
        n2 = 2
        n3 = 3
        n4 = 4
        A = 2.
        z0_elem = 0.1
        mid2 = mid3 = mid4 = theta_mcid = twelveIt3 = tst = z1 = z2 = None
        #z0_prop =  None

        mass = A * (t * rho + nsm)
        cards = [
            ['grid', n1, 0, 0., 0., 0.],
            ['grid', n2, 0, 2., 0., 0.],
            ['grid', n3, 0, 2., 1., 0.],
            ['grid', n4, 0, 0., 1., 0.],
            ['cquad4', eid, pid, n1, n2, n3, n4, theta_mcid, z0_elem],
            ['pshell', pid, mid, t, mid2, twelveIt3, mid3, tst, nsm, z1, z2],
            ['mat1', mid, E, G, nu, rho],
        ]
        for fields in cards:
            model.add_card(fields, fields[0], is_list=True)
        model.validate()
        model._verify_bdf(xref=False)
        model.mass_properties_no_xref()

        model.cross_reference()
        model.mass_properties()
        model._verify_bdf(xref=True)
        cquad4 = model.Element(eid)
        cquad4.get_edge_axes()
        cquad4.center_of_mass()
        pshell = model.Property(pid)
        node_ids = cquad4.node_ids
        assert node_ids == [n1, n2, n3, n4], node_ids

        # cquad4 / pshell
        self.assertEqual(cquad4.eid, eid)
        self.assertEqual(cquad4.Pid(), pid)
        self.assertEqual(cquad4.Mid(), mid)
        self.assertEqual(cquad4.Nsm(), nsm)
        self.assertEqual(cquad4.Mass(), mass)
        self.assertAlmostEqual(cquad4.MassPerArea(), mass / A)
        self.assertEqual(cquad4.Area(), A)
        self.assertEqual(cquad4.Thickness(), t)
        self.assertEqual(cquad4.zoffset, z0_elem)
        self.assertEqual(pshell.z1, -t/2.)
        #self.assertEqual(cquad4.Rho(), rho)  # removed because of PCOMP

    def _make_ctria3(self, model, rho, nu, G, E, t, nsm):
        eid = 10
        pid = 20
        mid = 30
        n1 = 1
        n2 = 2
        n3 = 3
        mid2 = mid3 = mid4 = theta_mcid = twelveIt3 = tst = z1 = z2 = None
        z0_elem = 0.1

        z0_prop = sb = ft = tref = ge = lam = None
        sout = None
        theta0 = 0.
        theta1 = 30.
        theta2 = 60.
        theta3 = 90.
        A = 2.
        cards = [
            ['grid', n1, 0, 0., 0., 0.],
            ['grid', n2, 0, 4., 0., 0.],
            ['grid', n3, 0, 4., 1., 0.],
            ['ctria3', eid, pid, n1, n2, n3, theta_mcid, z0_elem],   # A = 1/2 * 4 * 1 = 2.
            ['pshell', pid, mid, t, mid2, twelveIt3, mid3, tst, nsm, z1, z2, mid4],

            ['ctria3', eid + 1, pid + 1, n1, n2, n3, theta_mcid, z0_elem],   # A = 1/2 * 4 * 1 = 2.
            [
                'pcomp', pid + 1, z0_prop, nsm, sb, ft, tref, ge, lam,
                mid, t, theta0, sout,
                mid, 2 * t, theta1, sout,
                mid, 3 * t, theta2, sout,
                mid, 4 * t, theta3, sout,
            ],
            ['mat1', mid, E, G, nu, rho],
        ]
        for fields in cards:
            model.add_card(fields, fields[0], is_list=True)
        model.validate()
        model._verify_bdf(xref=False)
        model.cross_reference()
        model._verify_bdf(xref=True)

        # ctria3 / pshell
        ctria3 = model.Element(eid)
        ctria3.get_edge_axes()
        ctria3.center_of_mass()
        node_ids = ctria3.node_ids
        assert node_ids == [n1, n2, n3], node_ids
        mass = A * (t * rho + nsm)
        self.assertEqual(ctria3.eid, eid)
        self.assertEqual(ctria3.Pid(), pid)
        self.assertEqual(ctria3.Mid(), mid)
        self.assertEqual(ctria3.Nsm(), nsm)
        self.assertEqual(ctria3.Mass(), mass)
        self.assertAlmostEqual(ctria3.MassPerArea(), mass / A)
        self.assertEqual(ctria3.Area(), A)
        self.assertEqual(ctria3.Thickness(), t)
        self.assertEqual(ctria3.MassPerArea(), mass / A)
        self.assertEqual(ctria3.zoffset, z0_elem)
        ctria3.raw_fields()

        # removed because of PCOMP
        # also no E, G, J, Nu, for the same reason
        # what about Mid
        #self.assertEqual(ctria3.Rho(), rho)


        # pshell
        pshell = model.Property(pid)
        self.assertEqual(pshell.Pid(), pid)
        self.assertEqual(pshell.Mid(), mid)
        self.assertEqual(pshell.Nsm(), nsm)
        self.assertEqual(pshell.Thickness(), t)
        self.assertEqual(pshell.Rho(), rho)
        self.assertEqual(pshell.z1, -t / 2.)
        self.assertEqual(pshell.z2, t / 2.)

        # ctria3 / pcomp
        ctria3 = model.Element(eid + 1)
        mass = A * (10 * t * rho + nsm)
        self.assertEqual(ctria3.eid, eid + 1)
        self.assertEqual(ctria3.Pid(), pid + 1)
        #self.assertEqual(ctria3.Mid(), mid)
        self.assertEqual(ctria3.Nsm(), nsm)
        self.assertAlmostEqual(ctria3.Mass(), mass)
        self.assertAlmostEqual(ctria3.MassPerArea(), mass / A)
        self.assertEqual(ctria3.Area(), A)
        self.assertEqual(ctria3.Thickness(), 10 * t)
        #self.assertEqual(ctria3.Rho(), rho)

        # pcomp
        pcomp = model.Property(pid + 1)
        self.assertEqual(pcomp.Pid(), pid + 1)
        self.assertEqual(pcomp.nplies, 4)

        self.assertEqual(pcomp.Mid(0), mid)
        self.assertEqual(pcomp.Nsm(), nsm)

        with self.assertRaises(IndexError):
            self.assertEqual(pcomp.Mid(-1), mid)
        self.assertEqual(pcomp.Mids(), [mid] * 4)
        self.assertEqual(pcomp.Mid(0), mid)
        self.assertEqual(pcomp.Mid(1), mid)
        self.assertEqual(pcomp.Mid(2), mid)
        self.assertEqual(pcomp.Mid(3), mid)
        with self.assertRaises(IndexError):
            self.assertEqual(pcomp.Mid(4), mid)

        with self.assertRaises(IndexError):
            self.assertEqual(pcomp.Thickness(-1), t)
        self.assertEqual(pcomp.Thickness(), 10 * t)
        self.assertEqual(pcomp.Thickness(0), t)
        self.assertEqual(pcomp.Thickness(1), 2 * t)
        self.assertAlmostEqual(pcomp.Thickness(2), 3 * t, places=8) # 0.3
        self.assertEqual(pcomp.Thickness(3), 4 * t)
        with self.assertRaises(IndexError):
            self.assertEqual(pcomp.Thickness(4), 5*t)

        with self.assertRaises(IndexError):
            self.assertEqual(pcomp.Rho(-1), rho)
        self.assertEqual(pcomp.Rho(0), rho)
        self.assertEqual(pcomp.Rho(1), rho)
        self.assertEqual(pcomp.Rho(2), rho)
        self.assertEqual(pcomp.Rho(3), rho)
        with self.assertRaises(IndexError):
            self.assertEqual(pcomp.Rho(4), rho)

        with self.assertRaises(IndexError):
            self.assertEqual(pcomp.Theta(-1), 0.)
        self.assertEqual(pcomp.Theta(0), 0.)
        self.assertEqual(pcomp.Theta(1), 30.)
        self.assertEqual(pcomp.Theta(2), 60.)
        self.assertEqual(pcomp.Theta(3), 90.)
        with self.assertRaises(IndexError):
            self.assertEqual(pcomp.Theta(4), rho)
        self.assertEqual(pcomp.z0, -10*t/2.)

    def test_pshell_01(self):
        """tests a CQUAD4 and a PSHELL"""

        rho = 0.1
        nu = 0.3
        G = None
        E = 1e7
        t = 0.3
        nsm = 0.0

        model = BDF(debug=False)
        self._make_cquad4(model, rho, nu, G, E, t, nsm)

        model = BDF(debug=False)
        self._make_ctria3(model, rho, nu, G, E, t, nsm)

        nsm = 1.0
        model = BDF(debug=False)
        self._make_cquad4(model, rho, nu, G, E, t, nsm)

        model = BDF(debug=False)
        self._make_ctria3(model, rho, nu, G, E, t, nsm)

    def test_cquad4_01(self):
        model = BDF(debug=False)
        eid = 10
        pid = 20
        mid = 30
        n1 = 1
        n2 = 2
        n3 = 3
        n4 = 4
        n5 = 5
        n6 = 6
        #A = 2.
        t = rho = nsm = E = G = nu = 0.1
        mid2 = mid3 = mid4 = twelveIt3 = tst = z1 = z2 = None

        #mass = A * (t * rho + nsm)
        cards = [
            ['grid', n1, 0, 0., 0., 0.],
            ['grid', n2, 0, 2., 0., 0.],
            ['grid', n3, 0, 2., 1., 0.],
            ['grid', n4, 0, 0., 1., 0.],
            ['grid', n5, 0, 0., 0., 0.],
            ['grid', n6, 0, 2., 0., 0.],

            ['cquad4', eid, pid, n1, n2, n3, n4],
            ['cquad4', eid+1, pid, n5, n6, n3, n4],
            ['pshell', pid, mid, t, mid2, twelveIt3, mid3, tst, nsm, z1, z2],
            ['mat1', mid, E, G, nu, rho],
        ]
        for fields in cards:
            model.add_card(fields, fields[0], is_list=True)

        # get node IDs without cross referencing
        eids = [10]
        nids = model.get_node_ids_with_elements(eids)
        assert nids == {1, 2, 3, 4}, nids

        eids = [11]
        nids = model.get_node_ids_with_elements(eids)
        assert nids == {3, 4, 5, 6}, nids

        eids = [10, 11]
        nids = model.get_node_ids_with_elements(eids)
        assert nids == {1, 2, 3, 4, 5, 6}, nids

        params = [
            ('T', 1.0),
            (6, 2.0), # 12I/T3
            (8, 3.0), # 'TST'
        ]
        make_dvprel_optimization(model, params, 'PSHELL', pid)

        # get node IDs with cross referencing
        model.cross_reference()
        model.update_model_by_desvars(xref=True)

        eids = [10]
        nids = model.get_node_ids_with_elements(eids)
        assert nids == {1, 2, 3, 4}, nids

        eids = [11]
        nids = model.get_node_ids_with_elements(eids)
        assert nids == {3, 4, 5, 6}, nids

        eids = [10, 11]
        nids = model.get_node_ids_with_elements(eids)
        assert nids == {1, 2, 3, 4, 5, 6}, nids

        save_load_deck(model)


    def test_pcomp_01(self):
        """asymmetrical, nsm=0.0 and nsm=1.0"""
        #self.pid = data[0]
        #self.z0 = data[1]
        #self.nsm = data[2]
        #self.sb = data[3]
        #self.ft = data[4]
        #self.tref = data[5]
        #self.ge = data[6]
        #self.lam = data[7]
        #Mid = data[8]
        #T = data[9]
        #Theta = data[10]
        #Sout = data[11]

        pid = 1
        z0 = 0.
        nsm = 0.
        sb = 0.
        ft = 0.
        tref = 0.
        ge = 0.
        lam = 'NO' # is_symmetrical YES/NO
        Mid = [1, 2, 3]
        theta = [0., 10., 20.]
        T = [.1, .2, .3]
        sout = [1, 1, 0]  # 0-NO, 1-YES
        data = [pid, z0, nsm, sb, ft, tref, ge, lam, Mid, T, theta, sout]

        p = PCOMP.add_op2_data(data)
        self.assertFalse(p.is_symmetrical())
        self.assertEqual(p.nplies, 3)

        self.assertAlmostEqual(p.Thickness(), 0.6)
        self.assertAlmostEqual(p.Thickness(0), 0.1)
        self.assertAlmostEqual(p.Thickness(1), 0.2)
        self.assertAlmostEqual(p.Thickness(2), 0.3)
        with self.assertRaises(IndexError):
            p.Thickness(3)

        self.assertAlmostEqual(p.Theta(0), 0.)
        self.assertAlmostEqual(p.Theta(1), 10.)
        self.assertAlmostEqual(p.Theta(2), 20.)
        with self.assertRaises(IndexError):
            p.Theta(3)

        self.assertEqual(p.Mid(0), 1)
        self.assertEqual(p.Mid(1), 2)
        self.assertEqual(p.Mid(2), 3)
        with self.assertRaises(IndexError):
            p.Mid(3)

        self.assertEqual(p.Mids(), [1, 2, 3])

        self.assertEqual(p.sout(0), 'YES')
        self.assertEqual(p.sout(1), 'YES')
        self.assertEqual(p.sout(2), 'NO')
        with self.assertRaises(IndexError):
            p.sout(3)

        # material...
        #self.mid = data[0]
        #self.e = data[1]
        #self.g = data[2]
        #self.nu = data[3]
        #self.rho = data[4]
        #self.a = data[5]
        #self.tref = data[6]
        #self.ge = data[7]
        #self.St = data[8]
        #self.Sc = data[9]
        #self.Ss = data[10]
        #self.mcsid = data[11]
        mid = 1
        E = None
        G = None
        nu = None
        rho = 1.0
        a = None
        St = None
        Sc = None
        Ss = None
        mcsid = None
        mat1 = [mid, E, G, nu, rho, a, tref, ge, St, Sc, Ss, mcsid]
        with self.assertRaises(ValueError):
            m = MAT1.add_op2_data(mat1)

        G = 42.
        mat1 = [mid, E, G, nu, rho, a, tref, ge, St, Sc, Ss, mcsid]
        m = MAT1.add_op2_data(mat1)
        for iply in range(len(p.plies)):
            mid = p.plies[iply][0]
            p.mids[iply] = m # MAT1
            #p.mids = [m, m, m]
        p.mids_ref = p.mids

        #Rho
        self.assertAlmostEqual(p.Rho(0), 1.0)
        self.assertAlmostEqual(p.Rho(1), 1.0)
        self.assertAlmostEqual(p.Rho(2), 1.0)
        with self.assertRaises(IndexError):
            p.Rho(3)

        # MassPerArea
        self.assertAlmostEqual(p.MassPerArea(), 0.6)
        self.assertAlmostEqual(p.MassPerArea(0), 0.1)
        self.assertAlmostEqual(p.MassPerArea(1), 0.2)
        self.assertAlmostEqual(p.MassPerArea(2), 0.3)
        with self.assertRaises(IndexError):
            p.MassPerArea(3)

        #----------------------
        # change the nsm to 1.0
        p.nsm = 1.0

        self.assertEqual(p.Nsm(), 1.0)
        # MassPerArea
        self.assertAlmostEqual(p.MassPerArea(), 1.6)
        self.assertAlmostEqual(p.MassPerArea(0, method='nplies'), 0.1+1/3.)
        self.assertAlmostEqual(p.MassPerArea(1, method='nplies'), 0.2+1/3.)
        self.assertAlmostEqual(p.MassPerArea(2, method='nplies'), 0.3+1/3.)

        self.assertAlmostEqual(p.MassPerArea(0, method='rho*t'), 0.1+1/6.)
        self.assertAlmostEqual(p.MassPerArea(1, method='rho*t'), 0.2+2/6.)
        self.assertAlmostEqual(p.MassPerArea(2, method='rho*t'), 0.3+3/6.)

        self.assertAlmostEqual(p.MassPerArea(0, method='t'), 0.1+1/6.)
        self.assertAlmostEqual(p.MassPerArea(1, method='t'), 0.2+2/6.)
        self.assertAlmostEqual(p.MassPerArea(2, method='t'), 0.3+3/6.)
        with self.assertRaises(IndexError):
            p.MassPerArea(3, method='nplies')

        z = p.get_z_locations()
        z_expected = array([0., T[0], T[0]+T[1], T[0]+T[1]+T[2]])
        for za, ze in zip(z, z_expected):
            self.assertAlmostEqual(za, ze)

        #z0  =
        p.z0 = 1.0
        z_expected = 1.0 + z_expected
        z = p.get_z_locations()
        for za, ze in zip(z, z_expected):
            self.assertAlmostEqual(za, ze)

    def test_pcomp_02(self):
        """symmetrical, nsm=0.0 and nsm=1.0"""
        pid = 1
        z0 = 0.
        nsm = 0.
        sb = 0.
        ft = 0.
        tref = 0.
        ge = 0.
        lam = 'SYM'  # is_symmetrical SYM
        Mid = [1, 2, 3]
        theta = [0., 10., 20.]
        T = [.1, .2, .3]
        sout = [1, 1, 0]  # 0-NO, 1-YES
        data = [pid, z0, nsm, sb, ft, tref, ge, lam, Mid, T, theta, sout]
        p = PCOMP.add_op2_data(data)
        self.assertTrue(p.is_symmetrical())
        self.assertEqual(p.nplies, 6)

        self.assertAlmostEqual(p.Thickness(), 1.2)
        self.assertAlmostEqual(p.Thickness(0), 0.1)
        self.assertAlmostEqual(p.Thickness(1), 0.2)
        self.assertAlmostEqual(p.Thickness(2), 0.3)
        self.assertAlmostEqual(p.Thickness(3), 0.3)
        self.assertAlmostEqual(p.Thickness(4), 0.2)
        self.assertAlmostEqual(p.Thickness(5), 0.1)
        with self.assertRaises(IndexError):
            p.Thickness(6)

        self.assertAlmostEqual(p.Theta(0), 0.)
        self.assertAlmostEqual(p.Theta(1), 10.)
        self.assertAlmostEqual(p.Theta(2), 20.)
        self.assertAlmostEqual(p.Theta(3), 20.)
        self.assertAlmostEqual(p.Theta(4), 10.)
        self.assertAlmostEqual(p.Theta(5), 0.)
        with self.assertRaises(IndexError):
            p.Theta(6)

        self.assertEqual(p.Mid(0), 1)
        self.assertEqual(p.Mid(1), 2)
        self.assertEqual(p.Mid(2), 3)
        self.assertEqual(p.Mid(3), 3)
        self.assertEqual(p.Mid(4), 2)
        self.assertEqual(p.Mid(5), 1)
        with self.assertRaises(IndexError):
            p.Mid(6)

        self.assertEqual(p.Mids(), [1, 2, 3, 3, 2, 1])

        self.assertEqual(p.sout(0), 'YES')
        self.assertEqual(p.sout(1), 'YES')
        self.assertEqual(p.sout(2), 'NO')
        self.assertEqual(p.sout(3), 'NO')
        self.assertEqual(p.sout(4), 'YES')
        self.assertEqual(p.sout(5), 'YES')
        with self.assertRaises(IndexError):
            p.sout(6)


        mid = 1
        E = None
        G = None
        nu = None
        rho = 1.0
        a = None
        St = None
        Sc = None
        Ss = None
        mcsid = None
        mat1 = [mid, E, G, nu, rho, a, tref, ge, St, Sc, Ss, mcsid]
        with self.assertRaises(ValueError):
            m = MAT1.add_op2_data(mat1)

        G = 42.
        mat1 = [mid, E, G, nu, rho, a, tref, ge, St, Sc, Ss, mcsid]
        m = MAT1.add_op2_data(mat1)

        for iply in range(len(p.plies)):
            mid = p.plies[iply][0]
            p.mids[iply] = m # MAT1
        p.mids_ref = p.mids

        #Rho
        self.assertAlmostEqual(p.Rho(0), 1.0)
        self.assertAlmostEqual(p.Rho(1), 1.0)
        self.assertAlmostEqual(p.Rho(2), 1.0)
        self.assertAlmostEqual(p.Rho(3), 1.0)
        self.assertAlmostEqual(p.Rho(4), 1.0)
        self.assertAlmostEqual(p.Rho(5), 1.0)
        with self.assertRaises(IndexError):
            p.Rho(6)

        # MassPerArea
        self.assertAlmostEqual(p.MassPerArea(), 1.2)
        self.assertAlmostEqual(p.MassPerArea(0), 0.1)
        self.assertAlmostEqual(p.MassPerArea(1), 0.2)
        self.assertAlmostEqual(p.MassPerArea(2), 0.3)
        self.assertAlmostEqual(p.MassPerArea(3), 0.3)
        self.assertAlmostEqual(p.MassPerArea(4), 0.2)
        self.assertAlmostEqual(p.MassPerArea(5), 0.1)
        with self.assertRaises(IndexError):
            p.MassPerArea(6)

        self.assertEqual(p.Nsm(), 0.0)
        #----------------------
        # change the nsm to 1.0
        p.nsm = 1.0

        self.assertEqual(p.Nsm(), 1.0)
        # MassPerArea
        self.assertAlmostEqual(p.MassPerArea(), 2.2)
        self.assertAlmostEqual(p.MassPerArea(0, method='nplies'), 0.1+1/6.)
        self.assertAlmostEqual(p.MassPerArea(1, method='nplies'), 0.2+1/6.)
        self.assertAlmostEqual(p.MassPerArea(2, method='nplies'), 0.3+1/6.)
        self.assertAlmostEqual(p.MassPerArea(3, method='nplies'), 0.3+1/6.)
        self.assertAlmostEqual(p.MassPerArea(4, method='nplies'), 0.2+1/6.)
        self.assertAlmostEqual(p.MassPerArea(5, method='nplies'), 0.1+1/6.)
        with self.assertRaises(IndexError):
            p.MassPerArea(6)

    def test_cshear(self):
        """tests a PSHEAR/CSHEAR"""
        model = BDF(debug=False)
        model.add_grid(1, [0., 0., 0.])
        model.add_grid(2, [1., 0., 0.])
        model.add_grid(3, [1., 1., 0.])
        model.add_grid(4, [0., 1., 0.])

        eid = 10
        pid = 20
        mid = 30
        t = 0.1
        nids = [1, 2, 3, 4]

        cshear = model.add_cshear(eid, pid, nids, comment='cshear')
        pshear = model.add_pshear(pid, mid, t, nsm=0., f1=0., f2=0., comment='')

        dvids = [1]
        coeffs = 1.0
        model.add_dvprel1(1, 'PSHEAR', pid, 'T', dvids, coeffs,
                          p_min=None, p_max=1e20,
                          c0=0.0, validate=True,
                          comment='')
        model.add_desvar(1, 'T', 10.0)

        E = 30.e7
        G = None
        nu = 0.3
        mat1 = model.add_mat1(mid, E, G, nu, rho=0.1, comment='mat1')
        model.pop_parse_errors()
        model.validate()

        cshear.raw_fields()
        cshear.write_card(size=8)

        pshear.raw_fields()
        pshear.write_card(size=8)
        pshear.write_card(size=16)
        pshear.write_card(size=16, is_double=True)

        model.validate()
        model._verify_bdf(xref=False)
        model.cross_reference()
        model._verify_bdf(xref=True)
        model.mass_properties()

        cshear.write_card(size=8)
        pshear.write_card(size=8)
        model.update_model_by_desvars()
        save_load_deck(model)

    def test_shells(self):
        """tests a CTRIA3/CQUAD4/PSHELL and CTRIA6/CQUAD8/CQUAD/PCOMP"""
        model = BDF(debug=False)
        model.add_grid(1, [0., 0., 0.])
        model.add_grid(2, [1., 0., 0.])
        model.add_grid(3, [1., 1., 0.])
        model.add_grid(4, [0., 1., 0.])

        model.add_grid(5, [.5, 0., 0.])
        model.add_grid(6, [1., 0.5, 0.])
        model.add_grid(7, [.5, 1., 0.])
        model.add_grid(8, [0., .5, 0.])

        model.add_grid(9, [.5, .5, 0.])

        E = 30.e7
        G = None
        nu = 0.3
        model.add_mat1(1, E, G, nu, rho=0.1)
        model.add_mat1(2, E, G, nu, rho=0.1)
        model.add_mat1(3, E, G, nu, rho=0.1)

        pid = 1
        nids = [1, 2, 3]
        model.add_ctria3(1, pid, nids)
        nids = [1, 2, 3, 4]
        model.add_cquad4(2, pid, nids)
        model.add_pshell(pid, mid1=2, t=0.1)

        pid = 2
        nids = [1, 2, 3, 5, 6, 9]
        ctria6 = model.add_ctria6(3, pid, nids, comment='ctria6')

        nids = [1, 2, 3, 4, 5, 6, 7, 8]
        cquad8 = model.add_cquad8(4, pid, nids, comment='cquad8')

        nids = [1, 2, 3, 4, 5, 6, 7, 8, 9]
        cquad = model.add_cquad(5, pid, nids, comment='cquad')

        mids = [1, 2, 3]
        thicknesses = [0.1, 0.2, 0.3]
        pcomp = model.add_pcomp(pid, mids, thicknesses)

        assert pcomp.Thickness() == sum(thicknesses), thicknesses
        assert np.allclose(pcomp.get_thicknesses(), [0.1, 0.2, 0.3]), pcomp.get_thicknesses()
        assert np.allclose(pcomp.get_thetas(), [0., 0., 0.]), pcomp.get_thetas()

        pcomp.lam = 'SYM'
        assert pcomp.Thickness() == sum(thicknesses)*2, thicknesses

        assert np.allclose(pcomp.get_thicknesses(), [0.1, 0.2, 0.3, 0.3, 0.2, 0.1]), pcomp.get_thicknesses()
        assert np.allclose(pcomp.get_thetas(), [0., 0., 0., 0., 0., 0.]), pcomp.get_thetas()
        #---------------------------------------------------
        model.validate()

        ctria6.raw_fields()
        ctria6.write_card(size=8)

        cquad8.raw_fields()
        cquad8.write_card(size=8)

        cquad.raw_fields()
        cquad.write_card(size=8)

        pcomp.raw_fields()
        pcomp.write_card(size=8)
        pcomp.write_card(size=16)
        pcomp.write_card(size=16, is_double=True)


        model._verify_bdf(xref=False)

        params = [('T1', 1.0), ('THETA1', 2.0), ('Z0', 3.0), ('SB', 4.0),
                  ('TREF', 0.0), ('GE', 0.1)]
        make_dvprel_optimization(model, params, 'PCOMP', pid)
        #--------------------------------
        model.cross_reference()
        model._verify_bdf(xref=True)

        model.get_area_breakdown(property_ids=None, stop_if_no_area=True)
        model.get_mass_breakdown(property_ids=None, stop_if_no_mass=True, detailed=False)
        model.get_mass_breakdown(property_ids=None, stop_if_no_mass=True, detailed=True)
        model.get_volume_breakdown(property_ids=None, stop_if_no_volume=True)
        model.update_model_by_desvars(xref=True)

        ctria6.raw_fields()
        ctria6.write_card(size=8)

        cquad8.raw_fields()
        cquad8.write_card(size=8)

        cquad.raw_fields()
        cquad.write_card(size=8)

        pcomp.raw_fields()
        pcomp.write_card(size=8)
        pcomp.write_card(size=16)
        pcomp.write_card(size=16, is_double=True)
        model._verify_bdf(xref=False)

    def test_trax(self):
        """tests a CTRAX3/CTRAX6/???"""
        model = BDF(debug=False)
        model.add_grid(1, [0., 0., 0.])
        model.add_grid(2, [1., 0., 0.])
        model.add_grid(3, [1., 1., 0.])
        model.add_grid(4, [0., 1., 0.])

        model.add_grid(5, [.5, 0., 0.])
        model.add_grid(6, [1., 0.5, 0.])
        model.add_grid(7, [.5, 1., 0.])
        model.add_grid(8, [0., .5, 0.])

        model.add_grid(9, [.5, .5, 0.])

        mid1 = 1
        E = 30.e7
        G = None
        nu = 0.3
        model.add_mat1(mid1, E, G, nu, rho=0.1)
        #model.add_mat1(2, E, G, nu, rho=0.1)
        #model.add_mat1(3, E, G, nu, rho=0.1)

        pid = 1
        nids = [1, 2, 3]
        ctrax3 = model.add_ctrax3(1, pid, nids, theta=0., comment='ctrax3')
        #model.add_pshell(pid, mid1=2, t=0.1)

        psolid = model.add_psolid(pid, mid1, cordm=0, integ=None, stress=None,
                                  isop=None, fctn='SMECH', comment='psolid')

        pid = 2
        nids = [1, 2, 3, 5, 6, 9]
        ctrax6 = model.add_ctrax6(2, pid, nids, theta=0., comment='ctrax6')

        plsolid = model.add_plsolid(pid, mid1, stress_strain='GRID', ge=0.,
                                    comment='plsolid')
        mathp = model.add_mathp(mid1)
        #assert pcomp.Thickness() == sum(thicknesses), thicknesses

        #pcomp.lam = 'SYM'
        #assert pcomp.Thickness() == sum(thicknesses)*2, thicknesses

        model.validate()

        ctrax6.raw_fields()
        ctrax6.write_card(size=8)


        psolid.raw_fields()
        psolid.write_card(size=8)
        #psolid.write_card(size=16)
        #psolid.write_card(size=16, is_double=True)

        plsolid.raw_fields()
        plsolid.write_card(size=8)
        #plsolid.write_card(size=16)
        #plsolid.write_card(size=16, is_double=True)

        model._verify_bdf(xref=False)

        #--------------------------------
        model.cross_reference()
        model._verify_bdf(xref=True)

        ctrax3.raw_fields()
        ctrax3.write_card(size=8)

        ctrax6.raw_fields()
        ctrax6.write_card(size=8)

        #pcomp.raw_fields()
        #pcomp.write_card(size=8)
        #pcomp.write_card(size=16)
        #pcomp.write_card(size=16, is_double=True)
        save_load_deck(model, run_convert=False)

    def test_ctriar_cquadr(self):
        """tests a CTRIAR/PSHELL/MAT8"""
        model = BDF(debug=False)
        model.add_grid(1, [0., 0., 0.])
        model.add_grid(2, [1., 0., 0.])
        model.add_grid(3, [1., 1., 0.])
        model.add_grid(4, [0., 1., 0.])
        eid = 6
        pid = 13
        nids = [1, 2, 3]
        ctriar = model.add_ctriar(eid, pid, nids, comment='ctriar')
        ctriar.raw_fields()
        ctriar.write_card(size=8, is_double=False)
        ctriar.write_card(size=16, is_double=False)
        ctriar.flip_normal()

        eid = 8
        nids = [1, 2, 3, 4]
        cquadr = model.add_cquadr(eid, pid, nids, comment='cquadr')
        cquadr.raw_fields()
        cquadr.write_card(size=8, is_double=False)
        cquadr.write_card(size=16, is_double=False)
        cquadr.flip_normal()

        mid = 42
        model.add_pshell(pid, mid1=mid, t=0.2)
        e11 = 1e7
        e22 = 1e6
        nu12 = 0.3
        model.add_mat8(mid, e11, e22, nu12)
        model.validate()
        model._verify_bdf(xref=False)
        model.cross_reference()
        model._verify_bdf(xref=True)
        model.uncross_reference()
        model.safe_cross_reference()

        model.get_area_breakdown(property_ids=None, stop_if_no_area=True)
        model.get_mass_breakdown(property_ids=None, stop_if_no_mass=True, detailed=False)
        model.get_mass_breakdown(property_ids=None, stop_if_no_mass=True, detailed=True)
        model.get_volume_breakdown(property_ids=None, stop_if_no_volume=True)

        save_load_deck(model)

    def test_cplstn34(self):
        """tests a CPLSTN3, CPLSTN4/PSHELL/MAT8"""
        model = BDF(debug=False)
        model.add_grid(1, [0., 0., 0.])
        model.add_grid(2, [1., 0., 0.])
        model.add_grid(3, [1., 1., 0.])
        model.add_grid(4, [0., 1., 0.])
        pid = 4
        eid = 3
        nids = [1, 2, 3, 4]
        cplstn4 = model.add_cplstn4(eid, pid, nids, comment='cplstn4')
        cplstn4.flip_normal()

        eid = 5
        nids = [1, 2, 3]
        mid = 10
        cplstn3 = model.add_cplstn3(eid, pid, nids, comment='cplstn3')
        cplstn3.flip_normal()

        pplane = model.add_pplane(pid, mid, t=0.1, nsm=0.,
                                  formulation_option=0, comment='pplane')
        E = 1e7
        G = None
        nu = 0.3
        model.add_mat1(mid, E, G, nu)

        cplstn3.repr_fields()
        cplstn4.repr_fields()

        cplstn3.raw_fields()
        cplstn4.raw_fields()
        pplane.raw_fields()

        model.validate()
        model._verify_bdf(xref=False)
        cplstn3.write_card(size=8)
        cplstn4.write_card(size=8)
        pplane.write_card(size=8)
        model.cross_reference()
        model.pop_xref_errors()
        #cplstn3.write_card(size=8)
        #cplstn4.write_card(size=8)

        model.uncross_reference()
        model.safe_cross_reference()
        save_load_deck(model)

    def test_cplstn68(self):
        """tests a CPLSTN6, CPLSTN8/PSHELL/MAT8"""
        model = BDF(debug=False)
        model.add_grid(1, [0., 0., 0.])
        model.add_grid(5, [.5, 0., 0.])
        model.add_grid(2, [1., 0., 0.])
        model.add_grid(6, [1., .5, 0.])
        model.add_grid(3, [1., 1., 0.])
        model.add_grid(7, [.5, 1., 0.])
        model.add_grid(4, [0., 1., 0.])
        model.add_grid(8, [0., .5, 0.])
        pid = 4
        eid = 3
        nids = [1, 2, 3, 4, 5, 6, 7, 8]
        cplstn8 = model.add_cplstn8(eid, pid, nids, comment='cplstn8')

        eid = 5
        nids = [1, 2, 3, 4, 5, 6]
        mid = 10
        cplstn6 = model.add_cplstn6(eid, pid, nids, comment='cplstn6')
        pplane = model.add_pplane(pid, mid, t=0.1, nsm=0.,
                                  formulation_option=0, comment='pplane')
        E = 1e7
        G = None
        nu = 0.3
        mat1 = model.add_mat1(mid, E, G, nu)

        cplstn6.raw_fields()
        cplstn8.raw_fields()
        pplane.raw_fields()

        model.validate()
        model._verify_bdf(xref=False)
        cplstn6.write_card(size=8)
        cplstn8.write_card(size=8)
        pplane.write_card(size=8)
        model.cross_reference()
        model.pop_xref_errors()
        #cplstn3.write_card(size=8)
        #cplstn4.write_card(size=8)

        model.uncross_reference()
        model.safe_cross_reference()
        save_load_deck(model)

    def test_ctrishell68(self):
        """tests a CPLSTN6, CPLSTN8/PSHELL/MAT8"""
        model = BDF(debug=False)
        model.add_grid(1, [0., 0., 0.])
        model.add_grid(5, [.5, 0., 0.])
        model.add_grid(2, [1., 0., 0.])
        model.add_grid(6, [1., .5, 0.])
        model.add_grid(3, [1., 1., 0.])
        model.add_grid(7, [.5, 1., 0.])
        model.add_grid(4, [0., 1., 0.])
        model.add_grid(8, [0., .5, 0.])
        pid = 4
        eid = 3
        nids = [1, 2, 3, 4, 5, 6, 7, 8]
        cquad8 = model.add_cquad8(eid, pid, nids, comment='cquad8')

        eid = 5
        nids = [1, 2, 3, 4, 5, 6]
        mid = 10
        ctria6 = model.add_ctria6(eid, pid, nids, comment='ctria6')
        pplane = model.add_pplane(pid, mid, t=0.1, nsm=0.,
                                  formulation_option=0, comment='pplane')
        E = 1e7
        G = None
        nu = 0.3
        mat1 = model.add_mat1(mid, E, G, nu)

        ctria6.raw_fields()
        cquad8.raw_fields()
        pplane.raw_fields()

        model.validate()
        model._verify_bdf(xref=False)
        ctria6.write_card(size=8)
        cquad8.write_card(size=8)
        pplane.write_card(size=8)
        model.cross_reference()
        model.pop_xref_errors()

        model.uncross_reference()
        model.safe_cross_reference()
        save_load_deck(model)
        #model.mass_properties()

    def test_shear(self):
        """tests a CSHEAR, PSHEAR"""
        pid = 10
        pid_pshell = 11

        mid = 100
        model = BDF(debug=False)
        model.add_grid(1, [0., 0., 0.])
        model.add_grid(2, [1., 0., 0.])
        model.add_grid(3, [1., 1., 0.])
        model.add_grid(4, [0., 1., 0.])
        nsm = 10.0
        t = 1.0
        rho = 1.0
        cshear = model.add_cshear(10, pid, [1, 2, 3, 4],
                                  comment='cshear')

        cquad4 = model.add_cquad4(14, pid_pshell, [1, 2, 3, 4],
                                  comment='cquad4')
        model.add_pshear(pid, mid, t=t,
                         nsm=nsm, f1=0., f2=0., comment='pshear')
        model.add_pshell(pid_pshell, mid1=mid, t=t, mid2=None, twelveIt3=1.0,
                         mid3=None, tst=0.833333,
                         nsm=nsm, z1=None, z2=None,
                         mid4=None, comment='')

        E = 3.0e7
        G = None
        nu = 0.3
        model.add_mat1(mid, E, G, nu, rho=rho)
        model.validate()

        model.cross_reference()
        model.pop_xref_errors()

        area = 1.0
        mass_expected = area * (rho * t + nsm)
        mass = model.mass_properties()[0]
        assert np.allclose(mass, mass_expected*2), 'mass_properties all: mass=%s mass_expected=%s' % (mass, mass_expected*2)

        mass = model.mass_properties(element_ids=10)[0]
        assert np.allclose(mass, mass_expected), 'mass_properties reduced: mass=%s mass_expected=%s' % (mass, mass_expected)

        mass = model.mass_properties_nsm()[0]
        assert np.allclose(mass, mass_expected*2), 'mass_properties_nsm all: mass=%s mass_expected=%s' % (mass, mass_expected*2)

        mass = model.mass_properties_nsm(element_ids=10)[0]
        assert np.allclose(mass, mass_expected), 'mass_properties_nsm reduced: mass=%s mass_expected=%s' % (mass, mass_expected)

        bdf_file = StringIO()
        model.write_bdf(bdf_file)
        model.uncross_reference()
        model.cross_reference()
        model.pop_xref_errors()

        model.get_area_breakdown(property_ids=None, stop_if_no_area=True)
        model.get_mass_breakdown(property_ids=None, stop_if_no_mass=True, detailed=False)
        model.get_mass_breakdown(property_ids=None, stop_if_no_mass=True, detailed=True)
        model.get_volume_breakdown(property_ids=None, stop_if_no_volume=True)

        assert np.allclose(cshear.Mass(), mass_expected), cshear.Mass()

        model.uncross_reference()
        model.safe_cross_reference()
        model.uncross_reference()

        #bdf_file = model.write_bdf(bdf_file)

        save_load_deck(model)

    def test_cquadx4(self):
        """tests a CQUADX4"""
        model = BDF(debug=False)
        eid = 1
        pid = 2
        mid = 3
        model.add_grid(1, [0., 0., 0.])
        model.add_grid(2, [1., 0., 0.])
        model.add_grid(3, [1., 1., 0.])
        model.add_grid(4, [0., 1., 0.])
        cquadx4 = model.add_cquadx4(eid, pid, [1, 2, 3, 4], theta=0., comment='cquadx4')
        psolid = model.add_psolid(pid, mid, cordm=0, integ=None, stress=None,
                                 isop=None, fctn='SMECH', comment='psolid')
        E = 3.0e7
        G = None
        nu = 0.3
        mat1 = model.add_mat1(mid, E, G, nu)

        model.cross_reference()
        model.pop_xref_errors()

        mass = model.mass_properties()[0]
        assert np.allclose(mass, 0.0), mass  # TODO: not sure

        model.uncross_reference()
        model.safe_cross_reference()
        model.uncross_reference()
        #bdf_file = model.write_bdf(bdf_file)

        save_load_deck(model)

    def test_ctria6_cquad8_cquad9(self):
        """tests a CQUAD8 and CQUAD9"""
        model = BDF(debug=False)
        eid = 1
        pid = 10
        mid = 100
        model.add_grid(1, [0., 0., 0.])
        model.add_grid(5, [.5, 0., 0.])
        model.add_grid(2, [1., 0., 0.])
        model.add_grid(6, [1., .5, 0.])
        model.add_grid(3, [1., 1., 0.])
        model.add_grid(7, [.5, 1., 0.])
        model.add_grid(4, [0., 1., 0.])
        model.add_grid(8, [0., .5, 0.])
        model.add_grid(9, [.5, .5, 0.])

        nids = [1, 2, 3, 4, 5, 6, 7, 8]
        cquad8 = model.add_cquad8(eid, pid, nids, theta_mcid=0., comment='cquad8')
        cquad8.flip_normal()

        eid = 2
        nids = [1, 2, 3, 4, 5, 6, 7, 8, 9]
        cquad = model.add_cquad(eid, pid, nids, theta_mcid=0., comment='cquad')
        model.add_pshell(pid, mid1=mid, t=1.0)

        eid = 3
        nids = [1, 2, 3, 5, 6, 9]
        ctria6 = model.add_ctria6(eid, pid, nids, theta_mcid=0., comment='ctria6')
        ctria6.flip_normal()

        eid = 4
        cquad4 = model.add_cquad4(eid, pid, [1, 2, 3, 4])
        cquad4.flip_normal()
        str(cquad4)

        eid = 5
        cquad4 = model.add_cquad4(eid, pid, [1, 2, 3, 4],
                                  tflag=1, T1=2., T2=2., T3=2., T4=2.)
        str(cquad4)

        eid = 6
        ctria3 = model.add_ctria3(eid, pid, [1, 2, 3])
        ctria3.flip_normal()
        str(ctria3)

        eid = 7
        ctria3 = model.add_ctria3(eid, pid, [1, 2, 3],
                                  tflag=1, T1=2., T2=2., T3=2.)
        str(ctria3)
        str(ctria3)

        E = 3.0e7
        G = None
        nu = 0.3
        model.add_mat1(mid, E, G, nu, rho=0.1)

        model.cross_reference()
        model.pop_xref_errors()

        ctria3.flip_normal()
        cquad4.flip_normal()
        ctria6.flip_normal()
        cquad8.flip_normal()

        assert len(ctria6.Centroid()) == 3, ctria6.Centroid()
        assert len(ctria6.center_of_mass()) == 3, ctria6.center_of_mass()

        assert np.allclose(cquad8.Mass(), 0.1), cquad8.Mass()
        assert np.allclose(cquad.Mass(), 0.1), cquad.Mass()
        assert np.allclose(ctria6.Mass(), 0.05), ctria6.Mass()

        model.get_area_breakdown(property_ids=None, stop_if_no_area=True)
        model.get_mass_breakdown(property_ids=None, stop_if_no_mass=True, detailed=False)
        model.get_mass_breakdown(property_ids=None, stop_if_no_mass=True, detailed=True)
        model.get_volume_breakdown(property_ids=None, stop_if_no_volume=True)

        save_load_deck(model)

    def test_cquadx8(self):
        """tests a CQUADX, CTRIAX, CTRIAX6"""
        model = BDF(debug=False)
        eid = 1
        pid = 10
        mid = 100
        model.add_grid(1, [0., 0., 0.])
        model.add_grid(5, [.5, 0., 0.])
        model.add_grid(2, [1., 0., 0.])
        model.add_grid(6, [1., .5, 0.])
        model.add_grid(3, [1., 1., 0.])
        model.add_grid(7, [.5, 1., 0.])
        model.add_grid(4, [0., 1., 0.])
        model.add_grid(8, [0., .5, 0.])
        model.add_grid(9, [.5, .5, 0.])
        nids = [1, 2, 3, 4, 5, 6, 7, 8]
        model.add_cquadx8(eid, pid, nids, theta=0., comment='cquadx8')

        eid = 2
        # 4---7---3
        # |     / |
        # 8   9   6
        # |/      |
        # 1---5---2
        nids = [1, 2, 3, 5, 6, 9]
        model.add_ctriax(eid, pid, nids, theta_mcid=0., comment='ctriax')

        eid = 3
        nids = [1, 5, 2, 6, 3, 9]
        model.add_ctriax6(eid, mid, nids, theta=0., comment='ctriax6')

        model.add_psolid(pid, mid)

        E = 3.0e7
        G = None
        nu = 0.3
        model.add_mat1(mid, E, G, nu)

        model.cross_reference()
        model.pop_xref_errors()
        save_load_deck(model)

    def test_shell_mcid(self):
        """tests that mcids=0 are correctly identified as not 0.0 and thus not dropped"""
        model = BDF(debug=False)
        model.add_grid(1, [0., 0., 0.])
        model.add_grid(2, [0., 1., 0.])
        model.add_grid(3, [0., 1., 1.])
        model.add_grid(4, [0., 0., 1.])

        eid = 10
        pid = 100
        mid = 1000
        model.add_ctria3(eid, pid, [1, 2, 3], zoffset=0., theta_mcid=0, tflag=0,
                        T1=None, T2=None, T3=None,
                        comment='')

        eid = 11
        model.add_cquad4(eid, pid, [1, 2,3, 4], theta_mcid=0, zoffset=0., tflag=0,
                         T1=None, T2=None, T3=None, T4=None, comment='')

        model.add_pshell(pid, mid1=mid, t=0.1, mid2=mid, twelveIt3=1.0,
                         mid3=None, tst=0.833333,
                         nsm=0.0, z1=None, z2=None,
                         mid4=None, comment='')
        E = 3.0e7
        G = None
        nu = 0.3
        model.add_mat1(mid, E, G, nu)
        #print(model.elements[11])
        assert model.elements[10].rstrip() == 'CTRIA3        10     100       1       2       3       0'
        assert model.elements[11].rstrip() == 'CQUAD4        11     100       1       2       3       4       0'
        assert model.elements[10].write_card().rstrip() == 'CTRIA3        10     100       1       2       3       0'

        model.cross_reference()
        assert model.elements[10].rstrip() == 'CTRIA3        10     100       1       2       3       0'
        assert model.elements[11].rstrip() == 'CQUAD4        11     100       1       2       3       4       0'

        model.uncross_reference()
        assert model.elements[10].rstrip() == 'CTRIA3        10     100       1       2       3       0'
        assert model.elements[11].rstrip() == 'CQUAD4        11     100       1       2       3       4       0'
        model.safe_cross_reference()
        model.uncross_reference()
        assert model.elements[10].rstrip() == 'CTRIA3        10     100       1       2       3       0'
        assert model.elements[11].rstrip() == 'CQUAD4        11     100       1       2       3       4       0'

        model2 = save_load_deck(model)
        model2.elements[10].comment = ''
        assert model2.elements[10].rstrip() == 'CTRIA3        10     100       1       2       3       0'
        assert model2.elements[11].rstrip() == 'CQUAD4        11     100       1       2       3       4       0'

    def test_abd(self):
        """tests some ABD matrix functionality for a PCOMP"""
        model = BDF(debug=False, log=None, mode='msc')
        model.add_grid(1, [0., 0., 0.])
        model.add_grid(2, [1., 0., 0.])
        model.add_grid(3, [1., 1., 0.])
        model.add_grid(4, [0., 1., 0.])

        nids = [1, 2, 3, 4]
        eid = 1
        pid = 10
        mid = 20
        model.add_cquad4(eid, pid, nids, theta_mcid=0.0, zoffset=0.,
                         tflag=0, T1=None, T2=None, T3=None, T4=None, comment='')

        thetas = [0., 45., 90.]
        thicknesses = [0.1] * 3
        mids = len(thicknesses) * [mid]
        pcomp = model.add_pcomp(pid, mids, thicknesses, thetas=None,
                                souts=None, nsm=0., sb=0., ft=None, tref=0., ge=0.,
                                lam=None, z0=0., comment='')
        E = 3.0e7
        G = None
        nu = 0.3
        model.add_mat1(mid, E, G, nu)

        #--------------------------
        #e1_e2 = 40.
        #g12_e2 = 0.5
        #nu12 = 0.25
        #e22 = 30e6

        e1_e2 = 3.
        g12_e2 = 0.5
        nu12 = 0.25
        e22 = 1.

        e11 = e1_e2 * e22
        g12 = g12_e2 * e22

        mid8 = 8
        mat8 = model.add_mat8(
            mid8, e11, e22, nu12, g12=g12, g1z=1e8, g2z=1e8, rho=0.,
            a1=0., a2=0., tref=0.,
            Xt=0., Xc=None, Yt=0., Yc=None, S=0., ge=0.,
            F12=0., strn=0., comment='')
        S = get_mat_props_S(mat8)

        pid8 = 8
        pcomp8 = model.add_pcomp(pid8, [mid8], [1.], thetas=[0.],
                                 souts=None, nsm=0., sb=0., ft=None, tref=0., ge=0.,
                                 lam=None, z0=0., comment='')

        model.pop_parse_errors()
        model.cross_reference()
        model.pop_xref_errors()
        ABD = pcomp.get_ABD_matrices()

        thetad = np.linspace(0., 90., num=91)
<<<<<<< HEAD
        plot_equivalent_lamina_vs_theta(pcomp8, mat8, thetad, show=False)
=======
        if IS_MATPLOTLIB:
            plot_material_properties_vs_theta(pcomp8, mat8, thetad, show=False)
>>>>>>> dc2981a9

def make_dvcrel_optimization(model, params, element_type, eid, i=1):
    """makes a series of DVCREL1 and a DESVAR"""
    j = i
    for ii, (name, desvar_value) in enumerate(params):
        j = i + ii
        dvids = [j]
        coeffs = [1.0]
        model.add_dvcrel1(j, element_type, eid, name, dvids, coeffs,
                          cp_min=None, cp_max=1e20,
                          c0=0.0, validate=True,
                          comment='')
        model.add_desvar(j, 'v%s' % name, desvar_value)
    return j + 1

def make_dvprel_optimization(model, params, prop_type, pid, i=1):
    """makes a series of DVPREL1 and a DESVAR"""
    j = i
    for ii, (name, desvar_value) in enumerate(params):
        j = i + ii
        dvids = [j]
        coeffs = [1.0]
        model.add_dvprel1(j, prop_type, pid, name, dvids, coeffs,
                          p_min=None, p_max=1e20,
                          c0=0.0, validate=True,
                          comment='')
        model.add_desvar(j, 'v%s' % name, desvar_value)
    return j + 1

def make_dvmrel_optimization(model, params, material_type, mid, i=1):
    """makes a series of DVMREL1 and a DESVAR"""
    j = i
    for ii, (name, desvar_value) in enumerate(params):
        j = i + ii
        dvids = [j]
        coeffs = [1.0]
        model.add_dvmrel1(j, material_type, mid, name, dvids, coeffs,
                          mp_min=None, mp_max=1e20,
                          c0=0.0, validate=True,
                          comment='')
        model.add_desvar(j, 'v%s' % name, desvar_value)
    return j + 1


if __name__ == '__main__':  # pragma: no cover
    unittest.main()<|MERGE_RESOLUTION|>--- conflicted
+++ resolved
@@ -9,17 +9,13 @@
 from pyNastran.bdf.bdf import PCOMP, MAT1, BDF
 from pyNastran.bdf.cards.materials import get_mat_props_S
 from pyNastran.bdf.cards.test.utils import save_load_deck
-<<<<<<< HEAD
-from pyNastran.bdf.cards.elements.plot import plot_equivalent_lamina_vs_theta
-=======
 
 try:
     import matplotlib
     IS_MATPLOTLIB = True
-    from pyNastran.bdf.cards.elements.plot import plot_material_properties_vs_theta
+    from pyNastran.bdf.cards.elements.plot import plot_equivalent_lamina_vs_theta
 except ImportError:
     IS_MATPLOTLIB = False
->>>>>>> dc2981a9
 
 class TestShells(unittest.TestCase):
     def test_pshell(self):
@@ -1311,12 +1307,7 @@
         ABD = pcomp.get_ABD_matrices()
 
         thetad = np.linspace(0., 90., num=91)
-<<<<<<< HEAD
         plot_equivalent_lamina_vs_theta(pcomp8, mat8, thetad, show=False)
-=======
-        if IS_MATPLOTLIB:
-            plot_material_properties_vs_theta(pcomp8, mat8, thetad, show=False)
->>>>>>> dc2981a9
 
 def make_dvcrel_optimization(model, params, element_type, eid, i=1):
     """makes a series of DVCREL1 and a DESVAR"""
