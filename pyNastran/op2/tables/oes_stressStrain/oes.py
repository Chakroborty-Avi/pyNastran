--- conflicted
+++ resolved
@@ -6,11 +6,7 @@
                         print_function, unicode_literals)
 from six.moves import range
 from struct import Struct, unpack
-<<<<<<< HEAD
 from numpy import array
-=======
-import numpy as np
->>>>>>> 52100afc
 
 from pyNastran.op2.op2_common import OP2Common
 from pyNastran.op2.op2_helper import polar_to_real_imag
@@ -1217,7 +1213,6 @@
                     self._data_factor = 2
                     return nelements * ntotal
 
-                s = Struct(self._endian + b'i16f')
                 if self.is_debug_file:
                     self.binary_debug.write('  [cap, element1, element2, ..., cap]\n')
                     self.binary_debug.write('  cap = %i  # assume 1 cap when there could have been multiple\n' % len(data))
@@ -1226,25 +1221,7 @@
                     self.binary_debug.write('  nelements=%i; nnodes=1 # centroid\n' % nelements)
 
                 cen = 0 # 'CEN/3'
-                if self.is_debug_file or self.read_mode == 0 and 0:
-                    for i in range(nelements):
-                        edata = data[n:n + ntotal]
-                        out = s.unpack(edata)
-
-                        (eid_device,
-                         fd1, sx1, sy1, txy1, angle1, major1, minor1, vm1,
-                         fd2, sx2, sy2, txy2, angle2, major2, minor2, vm2,) = out
-                        eid = self._check_id(eid_device, flag, stress_name, out)
-
-                        if self.is_debug_file:
-                            self.binary_debug.write('  OES CTRIA3-74 - eid=%i; C=[%s]\n' % (eid, ', '.join(['%r' % di for di in out])))
-
-                        self.obj.add_new_eid('CTRIA3', dt, eid, cen, fd1, sx1, sy1,
-                                             txy1, angle1, major1, minor1, vm1)
-                        self.obj.add(dt, eid, cen, fd2, sx2, sy2, txy2,
-                                     angle2, major2, minor2, vm2)
-                        n += ntotal
-                else:
+                if self.read_mode == 2 and 0:
                     obj = self.obj
                     nfields = 17 * nelements
                     nbytes = nfields * 4
@@ -1265,7 +1242,24 @@
                     obj.data[obj.itime, istart:iend, :] = floats
                     obj.itotal += nlayers
                     n = nbytes
-
+                else:
+                    s = Struct(self._endian + b'i16f')
+                    for i in range(nelements):
+                        edata = data[n:n + ntotal]
+                        out = s.unpack(edata)
+                        (eid_device,
+                         fd1, sx1, sy1, txy1, angle1, major1, minor1, vm1,
+                         fd2, sx2, sy2, txy2, angle2, major2, minor2, vm2,) = out
+                        eid = self._check_id(eid_device, flag, stress_name, out)
+
+                        if self.is_debug_file:
+                            self.binary_debug.write('  OES CTRIA3-74 - eid=%i; C=[%s]\n' % (eid, ', '.join(['%r' % di for di in out])))
+
+                        self.obj.add_new_eid('CTRIA3', dt, eid, cen, fd1, sx1, sy1,
+                                             txy1, angle1, major1, minor1, vm1)
+                        self.obj.add(dt, eid, cen, fd2, sx2, sy2, txy2,
+                                     angle2, major2, minor2, vm2)
+                        n += ntotal
 
             elif self.format_code in [2, 3] and self.num_wide == 15:  # imag
                 ntotal = 60  # 4*15
@@ -2629,7 +2623,7 @@
         #assert len(data) % ntotal == 0, '%s n=%s nwide=%s len=%s ntotal=%s' % (self.element_name, len(data) % ntotal, len(data) % self.num_wide, len(data), ntotal)
         assert self.num_wide * 4 == ntotal, 'numwide*4=%s ntotal=%s' % (self.num_wide * 4, ntotal)
         assert self.thermal == 0, "thermal = %%s" % self.thermal
-        assert n > 0, "n = %s" % n
+        assert n > 0, "n = %s result_name=%s" % (n, result_name)
         return n
 
     def OESRT_CQUAD4_95(self, data):
