#pylint: disable=W0201,W0223,R0901,R0902,R0904
"""
Main OP2 class


Datablock	Type	Description
OGPWG	OGPWG	Mass properties output
EFMFSMS	Matrix	6 x 1 Total Effective mass matrix
EFMASSS	Matrix	6 x 6 Effective mass matrix
RBMASS	Matrix	6 x 6 Rigid body mass matrix
EFMFACS	Matrix	6 X N Modal effective mass fraction matrix
MPFACS	Matrix	6 x N Modal participation factor matrix
MEFMASS	Matrix	6 x N Modal effective mass matrix
MEFWTS	Matrix	6 x N Modal effective weight matrix
OQMG1	OQMG	Modal MPC forces
RAFGEN	Matrix	N x M Generalized force matrix
RAPCONS	 OES	Constraint mode ply stress table
RAQCONS	OUG	Constraint mode MPC force table
RADCONS	OUG	Constraint mode displacement table
RASCONS	OES	Constraint mode element stress table
RAFCONS	OEF	Constraint mode element force table
RAECONS	OES	Constraint mode element strain table
RANCONS	ORGY1	Constraint mode element strain energy table
RAGCONS	OGPFB	Constraint mode grid point force table
RADEFMP	Matrix	N X U2 Effective inertia loads
RADEFFM	OUG	Effective inertia displacement table
RAPEATC	 OES	Attachment mode ply stress table
RAQEATC	OUG	Attachment mode  MPC force table
RADEATC	OUG	Attachment mode displacement table
RASEATC	OES	Attachment mode element stress table
RAFEATC	OEF	Attachment mode element force table
RAEEATC	OES	Attachment mode element strain table
RANEATC	ORGY1	Attachment mode element strain energy table
RAGEATC	OGPFB	Attachment mode grid point force table
BHH	Matrix	N x N Viscous damping matrix
K4HH	Matrix	N x N Structural damping matrix
RADAMPZ	Matrix	N x N equivalent viscous damping ratios
RADAMPG	Matrix	N X N equivalent structural damping ratio
LAMA	LAMA	Eigenvalue summary table
OUGV1	OUG	Eigenvector Table
OES1C	OES	Modal Element Stress Table
OSTR1C	OES	Modal Element Strain Table
OGPFB1	OGPFB	Modal Grid Point Force Table
ONRGY1	ONRGY1	Modal Element Strain Energy Table
ONRGY2	ONRGY1
OEF1X	OEF	Modal Element Force Table
OES1X	OES	Modal Element Stress Table
OSTR1X	OSTR	Modal Element Strain Table

RADCONS - DISPLACEMENT CONSTRAINT MODE
RADDATC - DISPLACEMENT DISTRIBUTED ATTACHMENT MODE
RADNATC - DISPLACEMENT NODAL ATTACHMENT MODE
RADEATC - DISPLACEMENT EQUIVALENT INERTIA ATTACHMENT MODE

RADEFFM - DISPLACEMENT EFFECTIVE INERTIA MODE

RAECONS - STRAIN CONSTRAINT MODE
RAEDATC - STRAIN DISTRIBUTED ATTACHMENT MODE
RAENATC - STRAIN NODAL ATTACHMENT MODE
RAEEATC - STRAIN EQUIVALENT INERTIA ATTACHMENT MODE

RAFCONS - ELEMENT FORCE CONSTRAINT MODE
RAFDATC - ELEMENT FORCE DISTRIBUTED ATTACHMENT MODE
RAFNATC - ELEMENT FORCE NODAL ATTACHMENT MODE
RAFEATC - ELEMENT FORCE EQUIVALENT INERTIA ATTACHMENT MODE

RALDATC - LOAD VECTOR USED TO COMPUTE THE DISTRIBUTED ATTACHMENT M

RANCONS - STRAIN ENERGY CONSTRAINT MODE
RANDATC - STRAIN ENERGY DISTRIBUTED ATTACHMENT MODE
RANNATC - STRAIN ENERGY NODAL ATTACHMENT MODE
RANEATC - STRAIN ENERGY EQUIVALENT INERTIA ATTACHMENT MODE

RAQCONS - PLY STRAINS CONSTRAIN MODE
RAQDATC - PLY STRAINS DISTRIBUTED ATTACHMENT MODE
RAQNATC - PLY STRAINS NODAL ATTACHMENT MODE
RAQEATC - PLY STRAINS EQUIVALENT INERTIA ATTACHMENT MODE

RARCONS - REACTION FORCE CONSTRAINT MODE
RARDATC - REACTION FORCE DISTRIBUTED ATTACHMENT MODE
RARNATC - REACTION FORCE NODAL ATTACHMENT MODE
RAREATC - REACTION FORCE EQUIVALENT INERTIA ATTACHMENT MODE

RASCONS - STRESS CONSTRAINT MODE
RASDATC - STRESS DISTRIBUTED ATTACHMENT MODE
RASNATC - STRESS NODAL ATTACHMENT MODE
RASEATC - STRESS EQUIVALENT INERTIA ATTACHMENT MODE

RAPCONS - PLY STRESSES CONSTRAIN MODE
RAPDATC - PLY STRESSES DISTRIBUTED ATTACHMENT MODE
RAPNATC - PLY STRESSES NODAL ATTACHMENT MODE
RAPEATC - PLY STRESSES EQUIVALENT INERTIA ATTACHMENT MODE

RAGCONS - GRID POINT FORCES CONSTRAINT MODE
RAGDATC - GRID POINT FORCES DISTRIBUTED ATTACHMENT MODE
RAGNATC - GRID POINT FORCES NODAL ATTACHMENT MODE
RAGEATC - GRID POINT FORCES EQUIVALENT INERTIA ATTACHMENT MODE

RADEFMP - DISPLACEMENT PHA^T * EFFECTIVE INERTIA MODE

RADAMPZ - VISCOUS DAMPING RATIO MATRIX
RADAMPG - STRUCTURAL DAMPING RATIO MATRIX

RAFGEN  - GENERALIZED FORCES
BHH     - MODAL VISCOUS DAMPING MATRIX
K4HH    - MODAL STRUCTURAL DAMPING MATRIX
"""
from __future__ import (nested_scopes, generators, division, absolute_import,
                        print_function, unicode_literals)
from six import iteritems, string_types, itervalues
import os

from numpy import unique, int32

from pyNastran.utils import object_attributes, object_methods
from pyNastran.op2.op2_scalar import OP2_Scalar

from pyNastran.f06.errors import FatalError
from pyNastran.op2.errors import SortCodeError, DeviceCodeError, FortranMarkerError
#from pyNastran.op2.op2_writer import OP2Writer
from pyNastran.op2.op2_f06_common import Op2F06Attributes


def read_op2(op2_filename=None, combine=True,
             log=None, debug=True, debug_file=None, build_dataframe=False, mode='msc'):
    """
    Parameters
    ----------
    op2_filename : str (default=None -> popup)
        the op2_filename
    combine : bool; default=True
        True : objects are isubcase based
        False : objects are (isubcase, subtitle) based;
                will be used for superelements regardless of the option
    build_dataframe : bool; default=False
        builds a pandas DataFrame for op2 objects
    debug : bool; default=False
        enables the debug log and sets the debug in the logger
    log : Log()
        a logging object to write debug messages to
     (.. seealso:: import logging)
    debug_file : str; default=None (No debug)
        sets the filename that will be written to

    Returns
    -------
    model : OP2()
        an OP2 object

    .. todo :: creates the OP2 object without all the read methods

    .. note :: this method will change in order to return an object that
               does not have so many methods
    """
    model = OP2(log=log, debug=debug, debug_file=debug_file, mode=mode)
    model.read_op2(op2_filename=op2_filename, build_dataframe=build_dataframe,
                   combine=combine)

    ## TODO: this will go away when OP2 is refactored
    ## TODO: many methods will be missing, but it's a start...
    ## doesn't support F06 writer
    #obj = Op2F06Attributes()
    #attr_names = object_attributes(obj, mode="public", keys_to_skip=None)
    #for attr_name in attr_names:
        #attr = getattr(model, attr_name)
        #setattr(obj, attr_name, attr)
    #obj.get_op2_stats()
    return model

#class OP2(OP2_Scalar, OP2Writer):
class OP2(OP2_Scalar):

    def __init__(self,
                 debug=True, log=None,
                 debug_file=None, mode='msc'):
        """
        Initializes the OP2 object

        Parameters
        ----------
        debug : bool; default=False
            enables the debug log and sets the debug in the logger
        log : Log()
            a logging object to write debug messages to
         (.. seealso:: import logging)
        debug_file : str; default=None (No debug)
            sets the filename that will be written to
        """
        self.set_mode(mode)
        make_geom = False
        assert make_geom == False, make_geom
        OP2_Scalar.__init__(self, debug=debug, log=log, debug_file=debug_file)
        self.ask = False

    @property
    def object_attributes(self):
        return object_attributes(self, keys_to_skip=['object_attributes', 'object_methods'])

    @property
    def object_methods(self):
        return object_methods(self, keys_to_skip=['object_attributes', 'object_methods'])

    def __eq__(self, op2_model):
        if not self.read_mode == op2_model.read_mode:
            print('self.read_mode=%s op2_model.read_mode=%s ... assume True' % (self.read_mode, op2_model.read_mode))
            return True
        table_types = self.get_table_types()
        for table_type in table_types:
            adict = getattr(self, table_type)
            bdict = getattr(op2_model, table_type)
            # print('table_type=%s' % table_type)
            if len(adict) != len(bdict):
                print('len(self.%s)=%s len(op2_model.%s)=%s' % (table_type, len(adict), table_type, len(bdict)))
                return False
            for key, avalue in iteritems(adict):
                bvalue = bdict[key]
                aname = avalue.__class__.__name__
                bname = bvalue.__class__.__name__
                if not aname == bname:
                    print('type(a)=%s type(b)=%s' % (aname, bname))
                    return False
                if not any(word in aname for word in ['Array', 'Eigenvalues']):
                    print('%s is not an Array ... assume equal' % aname)
                    #raise NotImplementedError('%s __eq__' % aname)
                    continue
                if avalue != bvalue:
                    print('key=%s table_type=%r is different; class_name=%r' % (key, table_type, aname))
                    return False
        return True

    def set_mode(self, mode):
        if mode.lower() == 'msc':
            self.set_as_msc()
        elif mode.lower() == 'nx':
            self.set_as_nx()
        else:
            raise RuntimeError("mode=%r and must be 'msc' or 'nx'")

    def _set_ask_vectorized(self, ask=False):
        """
        Enables vectorization

        The code will degenerate to dictionary based results when
        a result does not support vectorization.

        Vectorization is always True here.
        :param ask:  Do you want to see a GUI of result types.

        +--------+---------------+---------+------------+
        | Case # | Vectorization |  Ask    | Read Modes |
        +========+===============+=========+============+
        |    1   | True          |  True   |  1, 2      |
        +--------+---------------+---------+------------+
        |    2   | True          |  False  |  1, 2      |
        +--------+---------------+---------+------------+
        |    3   | False         |  True   |  1, 2      |
        +--------+---------------+---------+------------+
        |    4   | False         |  False  |  0         |
        +--------+---------------+---------+------------+

        Definitions
        ===========
          Vectorization - A storage structure that allows for faster read/access
                          speeds and better memory usage, but comes with a more
                          difficult to use data structure.

                          It limits the node IDs to all be integers (e.g. element
                          centroid).  Composite plate elements (even for just CTRIA3s)
                          with an inconsistent number of layers will have a more
                          difficult data structure.
          Scanning   - a quick check used to figure out how many results to process
                      that takes almost no time
          Reading    - process the op2 data
          Build      - call the __init__ on a results object (e.g. RealDisplacementArray)
          Start Over - Go to the start of the op2 file
          Ask        - launch a GUI dialog to let the user click which results to load

        Read Mode Definitions
        =====================
          0.   The default OP2 dictionary based-approach with no asking GUI (removed)
          1.   The first read of a result to get the shape of the data
          2.   The second read of a result to get the results

        Cases
        ======
          1.   Scan the block to get the size, build the object (read_mode=1),
               ask the user, start over, fill the objects (read_mode=2).
               Degenerate to read_mode=0 when read_mode=2 cannot be used based
               upon the value of ask.
          2.   Same as case #1, but don't ask the user.
               Scan the block to get the size, build the object (read_mode=1),
               start over, fill the objects (read_mode=2).
          3.   Scan the block to get the object types (read_mode=1), ask the user,
               build the object & fill it (read_mode=2)
          4.   Read the block to get the size, build the object & fill it (read_mode=0; removed)
        """
        self.ask = ask

    def read_op2(self, op2_filename=None, combine=True, build_dataframe=False):
        """
        Starts the OP2 file reading

        Parameters
        ----------
        op2_filename : str (default=None -> popup)
            the op2_filename
        combine : bool; default=True
            True : objects are isubcase based
            False : objects are (isubcase, subtitle) based;
                    will be used for superelements regardless of the option
        build_dataframe : bool; default=False
            builds a pandas DataFrame for op2 objects
        """
        assert self.ask in [True, False], self.ask
        self.is_vectorized = True
        self.log.debug('combine=%s' % combine)
        self.log.debug('-------- reading op2 with read_mode=1 --------')
        self.read_mode = 1
        self._close_op2 = False

        # get GUI object names, build objects, but don't read data
        OP2_Scalar.read_op2(self, op2_filename=op2_filename)

        # TODO: stuff to figure out objects
        # TODO: stuff to show gui of table names
        # TODO: clear out objects the user doesn't want
        self.read_mode = 2
        self._close_op2 = True
        self.log.debug('-------- reading op2 with read_mode=2 --------')
        OP2_Scalar.read_op2(self, op2_filename=self.op2_filename)

        self.finalize()
        if build_dataframe:
            self.build_dataframe()
        self.combine_results(combine=combine)
        self.log.debug('finished reading op2')

    def finalize(self):
        result_types = self.get_table_types()
        for result_type in result_types:
            result = getattr(self, result_type)
            for obj in itervalues(result):
                if hasattr(obj, 'finalize'):
                    obj.finalize()

    def build_dataframe(self):
        result_types = self.get_table_types()
        for result_type in result_types:
            result = getattr(self, result_type)
            for obj in itervalues(result):
                try:
                    obj.build_dataframe()
                except:
<<<<<<< HEAD
                    print('build_dataframe is broken for %s' % obj.__class__.__name__)
=======
                    print('build_dataframe is not implemented in %s' % obj.__class__.__name__)
>>>>>>> 916512c8
                    raise


    def combine_results(self, combine=True):
        """
        we want the data to be in the same format and grouped by subcase, so
        we take

        .. code-block:: python

          stress = {
              # isubcase, analysis_code, sort_method, count, subtitle
              (1, 2, 1, 0, 'SUPERELEMENT 0') : result1,
              (1, 2, 1, 0, 'SUPERELEMENT 10') : result2,
              (1, 2, 1, 0, 'SUPERELEMENT 20') : result3,
              (2, 2, 1, 0, 'SUPERELEMENT 0') : result4,
          }
        and convert it to:

        .. code-block:: python

          stress = {
              1 : result1 + result2 + results3,
              2 : result4,
          }
        """
        self.combine = combine
        result_types = self.get_table_types()

        for result_type in result_types:
            result = getattr(self, result_type)
            case_keys = sorted(result.keys())
            unique_isubcases = []
            for case_key in case_keys:
                #print('case_key =', case_key)
                if isinstance(case_key, tuple):
                    isubcasei, analysis_codei, sort_methodi, counti, isubtitle = case_key
                    value = (analysis_codei, sort_methodi, counti, isubtitle)
                    if value not in self.subcase_key[isubcasei]:
                        #print('isubcase=%s value=%s' % (isubcasei, value))
                        self.subcase_key[isubcasei].append(value)
                else:
                    #print('combine - case_key =', case_keys)
                    break
        if not combine:
            subcase_key2 = {}
            for key, value in iteritems(self.subcase_key):
                subcase_key2[key] = value
            self.subcase_key = subcase_key2
            #print('self.subcase_key =', self.subcase_key)
            #print('skipping combine results')
            return
        del result, case_keys
        isubcases = unique(list(self.subcase_key.keys()))
        unique_isubcases = unique(isubcases)

        self.log.debug('combine_results')
        for result_type in result_types:
            result = getattr(self, result_type)
            if len(result) == 0:
                continue
            for isubcase in unique_isubcases:
                try:
                    keys = self.subcase_key[isubcase]
                except TypeError:
                    print('isubcase =', isubcase)
                    print('isubcases =', isubcases)
                    print('self.subcase_key =', self.subcase_key)
                    raise

                #print('keys = %s' % keys)
                key0 = tuple([isubcase] + list(keys[0]))

                isubcase, analysis_code, sort_code, count, subtitle = key0
                key1 = (isubcase, analysis_code, 1, count, subtitle)
                key2 = (isubcase, analysis_code, 2, count, subtitle)
                if len(keys) == 1:
                    if key0 not in result:
                        continue
                    # rename the case since we have only one tuple for the result
                    # key0 = tuple([isubcase] + list(key0))
                    result[isubcase] = result[key0]
                    del result[key0]
                elif len(keys) == 2 and key1 in keys and key2 in keys:
                    # continue
                    #print('key0 =', result_type, key0)
                    # res0 = result[key0]

                    isubcase, analysis_code, sort_code, count, subtitle = key0
                    if not (key1 in result and key2 in result):
                        if key1 in result:
                            res1 = result[key1]
                            self.log.info("res=%s has a single case; trivial" % res1.__class__.__name__)
                            result[isubcase] = result[key1]
                            #print('del key1=%s' % str(key1))
                            del result[key1]
                        elif key2 in result:
                            res2 = result[key2]
                            self.log.info("res=%s has a single case; trivial" % res2.__class__.__name__)
                            result[isubcase] = result[key2]
                            #print('del key2=%s' % str(key2))
                            del result[key2]
                        continue

                    res1 = result[key1]
                    if not hasattr(res1, 'combine'):
                        self.log.info("res=%s has no method combine" % res1.__class__.__name__)
                        continue
                    else:
                        self.log.info("res=%s has combine" % res1.__class__.__name__)
                    res2 = result[key2]
                    del result[key1]
                    del result[key2]
                    res1.combine(res2)
                    result[isubcase] = res1
                    # print('r[isubcase] =', result[isubcase])
                else:
                    #self.log.info("continue")
                    continue
            setattr(self, result_type, result)
        #print('subcase_key =', self.subcase_key)

        subcase_key2 = {}
        for result_type in result_types:
            if result_type == 'eigenvalues':
                continue
            result = getattr(self, result_type)
            case_keys = sorted(result.keys())
            if len(result) == 0:
                continue
            for isubcase in unique_isubcases:
                if isubcase not in subcase_key2:
                    subcase_key2[isubcase] = []

            for isubcase in unique_isubcases:
                for case_key in case_keys:
                    #print('isubcase=%s case_key=%s' % (isubcase, case_key))
                    assert not isinstance(case_key, string_types), result_type
                    if isinstance(case_key, (int, int32)):
                        if isubcase == case_key and case_key not in subcase_key2[isubcase]:
                            subcase_key2[isubcase] = [isubcase]
                    else:
                        subcasei = case_key[0]
                        #if not subcasei == isubcase:
                            #continue
                        if case_key not in subcase_key2[subcasei]:
                            subcase_key2[isubcase].append(case_key)
        self.subcase_key = subcase_key2
        #print('subcase_key =', self.subcase_key)

    def print_subcase_key(self):
        self.log.info('---self.subcase_key---')
        for isubcase, keys in sorted(iteritems(self.subcase_key)):
            if len(keys) == 1:
                self.log.info('subcase_id=%s : keys=%s' % (isubcase, keys))
            else:
                self.log.info('subcase_id=%s' % isubcase)
                for key in keys:
                    self.log.info('  %s' % str(key))
        #self.log.info('subcase_key = %s' % self.subcase_key)

    def transform_displacements_to_global(self, i_transform, transforms):
        """
        Transforms the ``data`` of displacement-like results into the
        global coordinate system for those nodes with different output
        coordinate systems. Takes indicies and transformation matricies
        for nodes with their output in coordinate systems other than the
        global.

        Used in combination with ``BDF.get_displcement_index_transforms``

        Parameters
        ----------
        self : OP2
            OP2 object.
        i_transform : dict{float:ndarray}
            Dictionary from coordinate id to index of the nodes in
            ``BDF.point_ids`` that their output (`CD`) in that
            coordinate system.
        transforms : dict{float:ndarray}
            Dictionary from coordinate id to 3 x 3 transformation
            matrix for that coordinate system.
        """
        #output = {}
        disp_like_dicts = [
            self.displacements,
            self.displacementsATO,
            self.displacementsCRM,
            self.displacementsPSD,
            self.displacementsRMS,
            self.displacements_scaled,
            self.displacement_scaled_response_spectra_ABS,
            self.displacement_scaled_response_spectra_NRL,

            self.velocities,
            self.velocity_scaled_response_spectra_ABS,

            self.accelerations,
            self.acceleration_scaled_response_spectra_ABS,
            self.acceleration_scaled_response_spectra_NRL,

            self.eigenvectors
        ]

        for disp_like_dict in disp_like_dicts:
            if disp_like_dict:
                for subcase, result in iteritems(disp_like_dict):
                    data = result.data
                    for cid, transform in iteritems(transforms):
                        inode = i_transform[cid]
                        translation = data[:, inode, :3]
                        rotation = data[:, inode, 3:]
                        data[:, inode, :3] = translation.dot(transform)
                        data[:, inode, 3:] = rotation.dot(transform)
def main():
    """testing new ideas"""
    import pyNastran
    pkg_path = pyNastran.__path__[0]

    # we don't want the variable name to get picked up by the class
    _op2_filename = os.path.join(pkg_path, '..', 'models',
                                 'sol_101_elements', 'solid_shell_bar.op2')

    model = OP2()
    model.set_as_vectorized(ask=False)
    model.read_op2(_op2_filename)
    isubcase = 1

    # ============displacement================
    # same for velocity/acceleration/mpc forces/spc forces/applied load
    # maybe not temperature because it's only 1 result...
    displacement = model.displacements[isubcase]
    data = displacement.data
    grid_type = model.displacements[isubcase].grid_type

    # t1, t2, t3, r1, r2, r3
    assert displacement.ntimes == 1, displacement.ntimes

    # get all the nodes for element 1
    inode1 = data.getNodeIndex([1])    # [itransient, node, t1/t2]
    datai = data[0, inode1, :]
    grid_typei = grid_type[inode1]

    # ============solid stress=================
    # same for solid strain
    solid_stress = model.ctetra_stress[isubcase]
    data = solid_stress.data
    cid = model.ctetra_stress[isubcase].cid

    # oxx, oyy, ozz, txy, tyz, txz
    assert solid_stress.ntimes == 1, solid_stress.ntimes

    # get the indexs for cid, element 1
    ielem1 = solid_stress.getElementPropertiesIndex([1])  # element-specific properties
    datai = cid[ielem1]

    # get all the nodes for element 1
    ielem1 = solid_stress.getElementIndex([1])
    # [itransient, elem*node, oxx/oyy, etc.]
    datai = data[0, ielem1, :]

    # get all the nodes for element 1
    ielem1 = solid_stress.getElementIndex([1])
    # [itransient, elem*node, oxx/oyy, etc.]
    datai = data[0, ielem1, :]

    # get all the nodes for element 4 and 5
    ielem45 = solid_stress.getElementIndex([[1, 4, 5]])
    datai = data[0, ielem45, :]

    # get the index for element 1, centroid
    ielem1_centroid = solid_stress.getElementNodeIndex([[1, 0]])
    datai = data[0, ielem1_centroid, :]

    # get the index for element 1, node 1
    ielem1_node1 = solid_stress.getElementNodeIndex([[1, 1]])
    datai = data[0, ielem1_node1, :]

    # get the index for element 1, node 1 and element 1, node 2
    ielem1_node12 = solid_stress.getElementNodeIndex([[1, 1],
                                                      [1, 2],])
    datai = data[0, ielem1_node12, :]

    # ============plate stress=================
    # same for plate strain
    plate_stress = model.cquad4_stress[isubcase]
    data = plate_stress.data

    # oxx, oyy, ozz, txy, tyz, txz
    assert plate_stress.ntimes == 1, plate_stress.ntimes

    # get all the nodes for element 1
    ielem1 = plate_stress.getElementIndex([1])
    # [itransient, elem*node, oxx/oyy, etc.]
    datai = plate_stress[0, ielem1, :]

    # ========composite plate stress============
    # same for plate strain
    comp_plate_stress = model.cquad4_composite_stress[isubcase]
    data = comp_plate_stress.data
    cid = model.cquad4_stress[isubcase].cid

    # get the indexs for cid, element 1
    ielem1 = comp_plate_stress.getElementPropertiesIndex([1])  # element-specific properties
    datai = cid[ielem1]

    # oxx, oyy, ozz, txy, tyz, txz
    assert comp_plate_stress.ntimes == 1, comp_plate_stress.ntimes

    # get all the nodes/layers for element 1
    ielem1 = comp_plate_stress.getElementIndex([1])
    # [itransient, elem*node*layer, oxx/oyy, etc.]
    datai = data[0, ielem1, :]

    # get all the layers for element 1, centroid, and all the layers
    ielem1_centroid = solid_stress.getElementNodeIndex([[1, 0]])
    datai = data[0, ielem1_centroid, :]

    # get the index for element 1, centroid, layer 0
    ielem1_centroid_layer = solid_stress.getElementNodeLayerIndex([[1, 0, 0]])
    datai = data[0, ielem1_centroid_layer, :]

    # get the index for element 1, layer 0, and all the nodes
    ielem1_layer = solid_stress.getElementLayerIndex([[1, 0]])
    datai = data[0, ielem1_layer, :]


if __name__ == '__main__':  # pragma: no cover
    main()<|MERGE_RESOLUTION|>--- conflicted
+++ resolved
@@ -124,6 +124,7 @@
 def read_op2(op2_filename=None, combine=True,
              log=None, debug=True, debug_file=None, build_dataframe=False, mode='msc'):
     """
+    Creates the OP2 object without calling the OP2 class.
     Parameters
     ----------
     op2_filename : str (default=None -> popup)
@@ -351,11 +352,7 @@
                 try:
                     obj.build_dataframe()
                 except:
-<<<<<<< HEAD
                     print('build_dataframe is broken for %s' % obj.__class__.__name__)
-=======
-                    print('build_dataframe is not implemented in %s' % obj.__class__.__name__)
->>>>>>> 916512c8
                     raise
 
 
